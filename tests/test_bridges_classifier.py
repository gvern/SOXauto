--- conflicted
+++ resolved
@@ -7,16 +7,8 @@
 if REPO_ROOT not in sys.path:
     sys.path.append(REPO_ROOT)
 
-<<<<<<< HEAD
-from src.bridges.catalog import load_rules  # noqa: E402
-from src.bridges.classifier import (
-    classify_bridges,
-    calculate_customer_posting_group_bridge,
-)  # noqa: E402
-=======
 from src.bridges.catalog import load_rules
-from src.bridges.classifier import classify_bridges, calculate_vtc_adjustment, _categorize_nav_vouchers
->>>>>>> 614d9321
+from src.bridges.classifier import classify_bridges, calculate_vtc_adjustment, _categorize_nav_vouchers,calculate_customer_posting_group_bridge
 
 
 def test_rules_loading():
@@ -43,7 +35,6 @@
     assert out.loc[2, "bridge_key"] in ("PREPAYMENTS", "PREPAID_DELIVERIES")
 
 
-<<<<<<< HEAD
 def test_customer_posting_group_bridge_empty_input():
     """Test with empty DataFrame"""
     empty_df = pd.DataFrame()
@@ -217,7 +208,6 @@
     assert len(proof_df) == 1
     # Verify the posting groups are sorted and comma-separated
     assert proof_df.iloc[0]["Customer Posting Group"] == "GROUP_A, GROUP_B"
-=======
 def test_calculate_vtc_adjustment_basic():
     """Test basic VTC adjustment calculation with unmatched vouchers."""
     # Create IPE_08 data with canceled refund vouchers
@@ -788,5 +778,4 @@
     ])
     result = _categorize_nav_vouchers(df)
     assert result.loc[0, "bridge_category"] == "VTC Manual"
-    assert result.loc[1, "bridge_category"] == "Issuance - Refund"
->>>>>>> 614d9321
+    assert result.loc[1, "bridge_category"] == "Issuance - Refund"