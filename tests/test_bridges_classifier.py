--- conflicted
+++ resolved
@@ -7,11 +7,7 @@
     sys.path.append(REPO_ROOT)
 
 from src.bridges.catalog import load_rules
-<<<<<<< HEAD
-from src.bridges.classifier import classify_bridges, calculate_vtc_adjustment
-=======
-from src.bridges.classifier import classify_bridges, _categorize_nav_vouchers
->>>>>>> 664853f7
+from src.bridges.classifier import classify_bridges, calculate_vtc_adjustment, _categorize_nav_vouchers
 
 
 def test_rules_loading():
@@ -38,7 +34,6 @@
     assert out.loc[2, "bridge_key"] in ("PREPAYMENTS", "PREPAID_DELIVERIES")
 
 
-<<<<<<< HEAD
 def test_calculate_vtc_adjustment_basic():
     """Test basic VTC adjustment calculation with unmatched vouchers."""
     # Create IPE_08 data with canceled refund vouchers
@@ -283,7 +278,6 @@
     # Both vouchers should be unmatched since NAV entries are not cancellations
     assert adjustment == 300.0
     assert len(proof) == 2
-=======
 def test_categorize_nav_vouchers_empty_df():
     """Test that empty DataFrames are handled correctly."""
     empty_df = pd.DataFrame()
@@ -610,5 +604,4 @@
     ])
     result = _categorize_nav_vouchers(df)
     assert result.loc[0, "bridge_category"] == "VTC Manual"
-    assert result.loc[1, "bridge_category"] == "Issuance - Refund"
->>>>>>> 664853f7
+    assert result.loc[1, "bridge_category"] == "Issuance - Refund"