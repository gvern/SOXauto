# Test Fixtures for SOXauto

This directory contains test fixture data files used by the test suite and demo scripts.

<<<<<<< HEAD
## Fixture Organization (Company Subfolders)

**NEW**: Fixtures are now organized by company/entity to support multi-entity testing.

### Directory Structure

```
tests/fixtures/
├── EC_NG/                    # Nigeria-specific fixtures
│   ├── fixture_IPE_07.csv
│   ├── fixture_IPE_08.csv
│   ├── fixture_CR_03.csv
│   └── fixture_JDASH.csv
├── JD_GH/                    # Ghana-specific fixtures
│   ├── fixture_IPE_07.csv
│   ├── fixture_IPE_08.csv
│   └── fixture_JDASH.csv
└── fixture_CR_05.csv         # Shared/reference files (FX rates, etc.)
```

### Loading Priority

When running reconciliation with `--company EC_NG`:
1. **First**: Looks for `tests/fixtures/EC_NG/fixture_{item_id}.csv`
2. **Then**: Falls back to `tests/fixtures/fixture_{item_id}.csv` (for shared files)
3. **Finally**: Returns empty DataFrame if not found in either location

**Shared files** (like FX rates) can be placed in the root `tests/fixtures/` directory
and will be accessible to all companies.
=======
## Directory Structure

The fixtures directory is organized by entity/country code to support multi-country testing:

```
tests/fixtures/
├── EC_NG/          # Nigeria entity fixtures
│   ├── fixture_CR_03.csv
│   ├── fixture_CR_04.csv
│   ├── fixture_CR_05.csv
│   ├── fixture_IPE_07.csv
│   ├── fixture_IPE_08.csv
│   ├── fixture_DOC_VOUCHER_USAGE.csv
│   ├── fixture_IPE_REC_ERRORS.csv
│   └── JDASH.csv   # Manually placed JDash data
├── JD_GH/          # Ghana entity fixtures
│   ├── fixture_CR_03.csv
│   ├── ...
│   └── JDASH.csv
└── ...
```

## Fetching Live Fixtures

To fetch live data from SQL Server and populate entity-specific folders:

```bash
# Fetch fixtures for Nigeria (EC_NG)
python scripts/fetch_live_fixtures.py --entity EC_NG

# Fetch fixtures for Ghana (JD_GH)
python scripts/fetch_live_fixtures.py --entity JD_GH
```

**Important:** The script will:
- Create `tests/fixtures/{entity}/` if it doesn't exist
- Save SQL extracts as `fixture_{IPE_ID}.csv` in the entity folder
- **NOT delete** any files from the folder
- **Overwrite** existing files **with the same `fixture_{IPE_ID}.csv` name** (intended behavior for refreshing SQL extracts; files with different names such as `JDASH.csv` are preserved)
>>>>>>> 5cdc9a75

## Required Fixture Files

The following CSV fixture files are required for running tests and demos:

### 1. fixture_CR_05.csv
**Purpose:** FX Rates for currency conversion  
**Required Columns:**
- `Company_Code` (str): Company identifier (e.g., 'JD_GH', 'EC_NG')
- `Company_Name` (str): Company name (optional)
- `FX_rate` (float): Exchange rate (Local Currency / USD)
- `rate_type` (str): Rate type (e.g., 'Closing')
- `year` (int): Year of the rate
- `cod_month` (int): Month of the rate

**Sample Data:**
```csv
Company_Code,Company_Name,FX_rate,rate_type,year,cod_month
JD_GH,Jumia Ghana,15.5,Closing,2025,9
EC_NG,Jumia Nigeria,1650.0,Closing,2025,9
EC_KE,Jumia Kenya,142.0,Closing,2025,9
JM_EG,Jumia Egypt,48.9,Closing,2025,9
```

### 2. fixture_CR_03.csv
**Purpose:** NAV GL Entries for reconciliation  
**Required Columns:**
- `id_company` or `ID_COMPANY` (str): Company code
- `Amount` (float): Transaction amount
- `[Voucher No_]` (str): Voucher number
- `Chart of Accounts No_` (str): GL account number
- `Bal_ Account Type` (str): Balance account type
- `User ID` (str): User ID
- `Document Description` (str): Description
- `Document Type` (str): Document type

### 3. fixture_IPE_08.csv
**Purpose:** Voucher liabilities from BOB  
**Required Columns:**
- `ID_COMPANY` (str): Company code
- `id` (str): Voucher ID
- `business_use_formatted` or `business_use` (str): Business use type
- `Is_Valid` or `is_valid` (str): Validity status
- `is_active` (int): Active status (0 or 1)
- `remaining_amount` (float): Remaining amount
- `created_at` (datetime): Creation date
- `TotalAmountUsed` (float): Total amount used

### 4. fixture_IPE_07.csv
**Purpose:** Customer balances  
**Required Columns:**
- `id_company` (str): Company code
- `Customer No_` (str): Customer number
- `Customer Name` (str): Customer name
- `Customer Posting Group` (str): Posting group

### 5. fixture_JDASH.csv
**Purpose:** Jdash voucher usage data  
**Required Columns:**
- `Voucher Id` (str): Voucher identifier
- `Amount Used` (float): Amount used

### 6. fixture_DOC_VOUCHER_USAGE.csv
**Purpose:** Voucher usage TV extract  
**Required Columns:**
- `ID_Company` (str): Company code
- `TotalAmountUsed` (float): Total amount used

### 7. fixture_IPE_REC_ERRORS.csv (Optional)
**Purpose:** Integration errors for Task 3  
**Required Columns:**
- `Source_System` (str): Source system name
- `Amount` (float): Transaction amount
- `Integration_Status` (str): Integration status
- `Transaction_ID` (str): Transaction ID (optional)
- `ID_COMPANY` (str): Company code

## Creating Fixture Files

Fixture files are not committed to the repository due to data sensitivity (.gitignore excludes `fixtures/` and `*.csv`).

To create fixture files:

1. **From Production Data (Recommended):** Use the `fetch_live_fixtures.py` script:
   ```bash
   python scripts/fetch_live_fixtures.py --entity EC_NG
   ```
   This will extract sample data from the SQL Server queries defined in `src/core/catalog/cpg1.py` and save them to `tests/fixtures/EC_NG/`.

2. **From Demo Script:** Run `python scripts/run_demo.py` which will auto-generate minimal fixtures

3. **Manual Creation:** Create CSV files following the column structure above

### Company-Specific Fixtures

For company-specific data (IPE_07, IPE_08, CR_03, JDASH):
```bash
# Create company subfolder
mkdir -p tests/fixtures/EC_NG

# Place company-specific fixtures there
tests/fixtures/EC_NG/fixture_IPE_07.csv
tests/fixtures/EC_NG/fixture_IPE_08.csv
tests/fixtures/EC_NG/fixture_CR_03.csv
tests/fixtures/EC_NG/fixture_JDASH.csv
```

### Shared Reference Files

For shared data (FX rates, global mappings):
```bash
# Place in root fixtures directory
tests/fixtures/fixture_CR_05.csv  # FX rates for all companies
```

## File Locations

<<<<<<< HEAD
Place fixture files in:
- `tests/fixtures/{COMPANY}/` - For company-specific data (e.g., EC_NG, JD_GH)
- `tests/fixtures/` - For shared reference files (e.g., FX rates)
- Test scripts will auto-create fixtures in these directories if missing
=======
Place fixture files in entity-specific subdirectories:
- `tests/fixtures/{entity}/` - For entity-specific test data (e.g., `tests/fixtures/EC_NG/`, `tests/fixtures/JD_GH/`)
- Each entity folder should contain all required fixture files for that entity
- JDash files should be manually placed in the entity folder before running `fetch_live_fixtures.py`
>>>>>>> 5cdc9a75

## FX Conversion Testing

For testing FX conversion features, ensure `fixture_CR_05.csv` contains:
- Multiple companies with different exchange rates
- At least one company matching each test company code (JD_GH, EC_NG, EC_KE, etc.)
- Valid non-zero FX_rate values

Example minimal CR_05 fixture for testing:
```csv
Company_Code,FX_rate
JD_GH,15.5
EC_NG,1650.0
EC_KE,142.0
```

## Notes

- All CSV files should use UTF-8 encoding
- Numeric columns should not contain currency symbols
- Date columns should use ISO format (YYYY-MM-DD)
- Boolean fields use 0/1 or 'true'/'false' depending on the field

## Running Headless Tests with Company Fixtures

To run headless reconciliation using company-specific fixtures:

```bash
# Run with EC_NG fixtures
python scripts/run_headless_test.py --company EC_NG --cutoff-date 2025-09-30

# This will load fixtures from:
# - tests/fixtures/EC_NG/fixture_IPE_07.csv (company-specific)
# - tests/fixtures/EC_NG/fixture_IPE_08.csv (company-specific)
# - tests/fixtures/fixture_CR_05.csv (shared FX rates)
```

**Backward Compatibility**: The system still supports the old single-folder structure.
If no company subfolders exist, all fixtures are loaded from `tests/fixtures/`.<|MERGE_RESOLUTION|>--- conflicted
+++ resolved
@@ -2,7 +2,6 @@
 
 This directory contains test fixture data files used by the test suite and demo scripts.
 
-<<<<<<< HEAD
 ## Fixture Organization (Company Subfolders)
 
 **NEW**: Fixtures are now organized by company/entity to support multi-entity testing.
@@ -32,47 +31,6 @@
 
 **Shared files** (like FX rates) can be placed in the root `tests/fixtures/` directory
 and will be accessible to all companies.
-=======
-## Directory Structure
-
-The fixtures directory is organized by entity/country code to support multi-country testing:
-
-```
-tests/fixtures/
-├── EC_NG/          # Nigeria entity fixtures
-│   ├── fixture_CR_03.csv
-│   ├── fixture_CR_04.csv
-│   ├── fixture_CR_05.csv
-│   ├── fixture_IPE_07.csv
-│   ├── fixture_IPE_08.csv
-│   ├── fixture_DOC_VOUCHER_USAGE.csv
-│   ├── fixture_IPE_REC_ERRORS.csv
-│   └── JDASH.csv   # Manually placed JDash data
-├── JD_GH/          # Ghana entity fixtures
-│   ├── fixture_CR_03.csv
-│   ├── ...
-│   └── JDASH.csv
-└── ...
-```
-
-## Fetching Live Fixtures
-
-To fetch live data from SQL Server and populate entity-specific folders:
-
-```bash
-# Fetch fixtures for Nigeria (EC_NG)
-python scripts/fetch_live_fixtures.py --entity EC_NG
-
-# Fetch fixtures for Ghana (JD_GH)
-python scripts/fetch_live_fixtures.py --entity JD_GH
-```
-
-**Important:** The script will:
-- Create `tests/fixtures/{entity}/` if it doesn't exist
-- Save SQL extracts as `fixture_{IPE_ID}.csv` in the entity folder
-- **NOT delete** any files from the folder
-- **Overwrite** existing files **with the same `fixture_{IPE_ID}.csv` name** (intended behavior for refreshing SQL extracts; files with different names such as `JDASH.csv` are preserved)
->>>>>>> 5cdc9a75
 
 ## Required Fixture Files
 
@@ -190,17 +148,10 @@
 
 ## File Locations
 
-<<<<<<< HEAD
-Place fixture files in:
-- `tests/fixtures/{COMPANY}/` - For company-specific data (e.g., EC_NG, JD_GH)
-- `tests/fixtures/` - For shared reference files (e.g., FX rates)
-- Test scripts will auto-create fixtures in these directories if missing
-=======
 Place fixture files in entity-specific subdirectories:
 - `tests/fixtures/{entity}/` - For entity-specific test data (e.g., `tests/fixtures/EC_NG/`, `tests/fixtures/JD_GH/`)
 - Each entity folder should contain all required fixture files for that entity
 - JDash files should be manually placed in the entity folder before running `fetch_live_fixtures.py`
->>>>>>> 5cdc9a75
 
 ## FX Conversion Testing
 
