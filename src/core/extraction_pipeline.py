"""
Extraction Pipeline Module

Provides orchestration for IPE data extraction with evidence generation.
This module is independent of Streamlit and returns standard Pandas DataFrames.

CRITICAL: Includes the CR_05 patch for handling column names with '?' characters.
"""

import os
import logging
from typing import Dict, Any, Optional, Tuple
from unittest.mock import MagicMock

import pandas as pd

from src.core.runners.mssql_runner import IPERunner
from src.core.catalog.cpg1 import get_item_by_id
from src.utils.aws_utils import AWSSecretsManager
from src.core.evidence_locator import get_latest_evidence_zip

logger = logging.getLogger(__name__)


# Repository root path
REPO_ROOT = os.path.abspath(os.path.join(os.path.dirname(__file__), "../.."))


class ExtractionPipeline:
    """
    Orchestrates IPE data extraction with evidence generation.
    
    This class provides a unified interface for extracting data from various
    IPE sources, with support for:
    - Live database extraction via IPERunner
    - Fixture fallback for development/testing
    - Evidence package generation
    - CR_05 column name patching
    
    Attributes:
        params: Dictionary of SQL parameters for extractions
        country_code: Country code (e.g., 'JD_GH', 'EC_NG')
        period_str: Period string in YYYYMM format
    """
    
    def __init__(
        self, 
        params: Dict[str, Any],
        country_code: Optional[str] = None,
        period_str: Optional[str] = None
    ):
        """
        Initialize the extraction pipeline.
        
        Args:
            params: Dictionary of SQL parameters including 'cutoff_date', 
                    'id_companies_active', etc.
            country_code: Optional country code. If not provided, extracted from params.
            period_str: Optional period string (YYYYMM). If not provided, derived from cutoff_date.
        """
        self.params = params
        
        # QA VERIFIED: Country code extraction logic supports both direct 'company' parameter
        # and extraction from 'id_companies_active' SQL format
        # This ensures compatibility with both --company flag and legacy parameter format
        # Extract country code from params if not provided
        # Priority 1: Check for direct 'company' parameter
        # Priority 2: Extract from 'id_companies_active' SQL format
        if country_code is None:
            if 'company' in params:
                self.country_code = params['company']
            elif 'id_companies_active' in params:
                self.country_code = params['id_companies_active'].strip("()'")
            else:
                self.country_code = ""
        else:
            self.country_code = country_code
        
        # Derive period from cutoff_date if not provided
        if period_str is None and 'cutoff_date' in params:
            self.period_str = params['cutoff_date'].replace("-", "")[:6]
        else:
            self.period_str = period_str or ""
    
    async def run_extraction_with_evidence(
        self, 
        item_id: str
    ) -> Tuple[pd.DataFrame, Optional[str]]:
        """
        Executes extraction via IPERunner.run() with evidence generation.
        
        Includes a CRITICAL PATCH for CR_05 to handle column names with '?' characters.
        
        Args:
            item_id: The IPE or CR identifier (e.g., 'IPE_07', 'CR_05')
        
        Returns:
            Tuple of (DataFrame, zip_path) where:
                - DataFrame: Extracted data (or empty DataFrame on failure)
                - zip_path: Path to evidence ZIP (or None if not generated)
        """
        # Use mock secrets manager for local/dev execution
        mock_secrets = MagicMock(spec=AWSSecretsManager)
        mock_secrets.get_secret.return_value = "FAKE_SECRET"
        
        item = get_item_by_id(item_id)
        if not item:
            logger.warning(f"Item {item_id} not found in catalog")
            return pd.DataFrame(), None
        
        # Inject parameters into SQL query for direct execution (fallback)
        final_query = item.sql_query
        for key, value in self.params.items():
            if f"{{{key}}}" in final_query:
                final_query = final_query.replace(f"{{{key}}}", str(value))
        
        ipe_config = {
            "id": item.item_id,
            "description": getattr(item, "description", ""),
            "secret_name": "fake",
            "main_query": final_query,
            "validation": {},
        }
        
        runner = IPERunner(
            ipe_config,
            mock_secrets,
            cutoff_date=self.params.get("cutoff_date"),
            country=self.country_code,
            period=self.period_str,
            full_params=self.params
        )
        
        # === CRITICAL PATCH FOR CR_05 ===
        # Force the runner to ignore '?' in column names (CR_05 specific issue)
        # and execute the query as-is (parameters already injected above)
        def patched_exec(query, params=None):
            return pd.read_sql(query, runner.connection)
        
        runner._execute_query_with_parameters = patched_exec
        # ================================
        
        try:
            df = runner.run()
            zip_path = get_latest_evidence_zip(item_id)
            return df, zip_path
        except Exception as e:
            logger.error(f"Extraction failed for {item_id}: {e}")
            # Fallback to fixture
            return self._load_fixture(item_id), None
    
    def _load_fixture(self, item_id: str) -> pd.DataFrame:
        """
        Load data from fixture file (fallback for development/testing).
        
<<<<<<< HEAD
        Supports company-specific subfolders with fallback to root fixtures directory:
        1. First tries: tests/fixtures/{company}/fixture_{item_id}.csv
        2. Then tries: tests/fixtures/fixture_{item_id}.csv (shared/reference files)
        3. Raises FileNotFoundError if not found in either location
=======
        QA VERIFIED: Multi-entity fixture loading implemented
        Supports multi-entity fixture structure:
        - Priority 1: tests/fixtures/{company}/fixture_{item_id}.csv (entity-specific)
        - Priority 2: tests/fixtures/fixture_{item_id}.csv (root fallback)
        
        This allows different entities to have separate test fixtures while maintaining
        backward compatibility with root-level fixtures.
>>>>>>> 5cdc9a75
        
        Args:
            item_id: The IPE or CR identifier
        
        Returns:
            DataFrame from fixture file, or empty DataFrame if not found
        """
<<<<<<< HEAD
        # Priority 1: Try company-specific subfolder
        if self.country_code:
            company_fixture_path = os.path.join(
                REPO_ROOT, "tests", "fixtures", self.country_code, f"fixture_{item_id}.csv"
            )
            if os.path.exists(company_fixture_path):
                logger.info(f"Loading fixture for {item_id} from company subfolder: {company_fixture_path}")
                return pd.read_csv(company_fixture_path, low_memory=False)
        
        # Priority 2: Fallback to root fixtures directory (for shared files like FX rates)
        root_fixture_path = os.path.join(
=======
        # Try entity-specific fixture first if company code is available
        if self.country_code:
            entity_fixture_path = os.path.join(
                REPO_ROOT, "tests", "fixtures", self.country_code, f"fixture_{item_id}.csv"
            )
            if os.path.exists(entity_fixture_path):
                logger.info(f"Loading entity-specific fixture for {item_id}: {entity_fixture_path}")
                return pd.read_csv(entity_fixture_path, low_memory=False)
        
        # Fallback to root-level fixture
        fixture_path = os.path.join(
>>>>>>> 5cdc9a75
            REPO_ROOT, "tests", "fixtures", f"fixture_{item_id}.csv"
        )
        if os.path.exists(root_fixture_path):
            logger.info(f"Loading fixture for {item_id} from root fixtures: {root_fixture_path}")
            return pd.read_csv(root_fixture_path, low_memory=False)
        
<<<<<<< HEAD
        # Not found in either location
        logger.warning(f"No fixture found for {item_id} in company subfolder ({self.country_code}) or root fixtures")
=======
        logger.warning(f"No fixture found for {item_id} (checked entity-specific and root)")
>>>>>>> 5cdc9a75
        return pd.DataFrame()
    
    def filter_by_country(self, df: pd.DataFrame) -> pd.DataFrame:
        """
        Filter DataFrame by country code.
        
        Looks for common country column names and filters accordingly.
        
        Args:
            df: DataFrame to filter
        
        Returns:
            Filtered DataFrame (or original if no country column found)
        """
        if df.empty:
            return df
        
        country_columns = ["ID_COMPANY", "id_company", "ID_Company", "country"]
        for col in country_columns:
            if col in df.columns:
                return df[df[col] == self.country_code].copy()
        
        return df


async def run_extraction_with_evidence(
    item_id: str, 
    params: Dict[str, Any], 
    country_code: str, 
    period_str: str
) -> Tuple[pd.DataFrame, Optional[str]]:
    """
    Standalone function for backward compatibility.
    
    Executes extraction via IPERunner.run() ensuring Rich Metadata & Evidence Generation.
    Includes CRITICAL PATCH for CR_05 (handling columns with '?').
    
    Args:
        item_id: The IPE or CR identifier
        params: SQL parameters dictionary
        country_code: Country code (e.g., 'JD_GH')
        period_str: Period in YYYYMM format
    
    Returns:
        Tuple of (DataFrame, zip_path)
    """
    pipeline = ExtractionPipeline(params, country_code, period_str)
    return await pipeline.run_extraction_with_evidence(item_id)


def load_all_data(
    params: Dict[str, Any],
    uploaded_files: Optional[Dict[str, Any]] = None,
    required_ipes: Optional[list] = None,
    progress_callback: Optional[callable] = None
) -> Tuple[Dict[str, pd.DataFrame], Dict[str, Optional[str]], Dict[str, str]]:
    """
    Orchestrates loading and evidence collection for multiple IPEs.
    
    This is the main entry point for loading all required data for a reconciliation.
    It supports manual file uploads, live database extraction, and fixture fallbacks.
    
    Args:
        params: SQL parameters dictionary including:
            - cutoff_date: Cutoff date in YYYY-MM-DD format
            - id_companies_active: Company filter in SQL format
            - Other SQL parameters
        uploaded_files: Optional dictionary of {item_id: file_path_or_object} 
                        for manual CSV overrides
        required_ipes: Optional list of IPE IDs to load. Defaults to standard set.
        progress_callback: Optional callback function(item_id, progress_pct, message)
                           for progress reporting
    
    Returns:
        Tuple of (data_store, evidence_store, source_store) where:
            - data_store: Dict mapping item_id to DataFrame
            - evidence_store: Dict mapping item_id to ZIP path (or None)
            - source_store: Dict mapping item_id to source type 
                           ("Uploaded File", "Live Database", "Local Fixture", "No Data")
    """
    import asyncio
    
    if required_ipes is None:
        required_ipes = ["CR_04", "CR_03", "CR_05", "IPE_07", "IPE_08", "DOC_VOUCHER_USAGE"]
    
    data_store: Dict[str, pd.DataFrame] = {}
    evidence_store: Dict[str, Optional[str]] = {}
    source_store: Dict[str, str] = {}
    
    if uploaded_files is None:
        uploaded_files = {}
    
    # QA VERIFIED: Country code extraction prioritizes direct 'company' parameter
    # for multi-entity fixture loading, with fallback to id_companies_active
    # Extract context from params
    # Priority 1: Direct 'company' parameter
    # Priority 2: Extract from 'id_companies_active' SQL format
    if 'company' in params:
        country_code = params['company']
    else:
        country_code = params.get("id_companies_active", "").strip("()'")
    period_str = params.get("cutoff_date", "").replace("-", "")[:6]
    
    pipeline = ExtractionPipeline(params, country_code, period_str)
    
    for i, item_id in enumerate(required_ipes):
        progress_pct = (i + 1) / len(required_ipes)
        
        if progress_callback:
            progress_callback(item_id, progress_pct, f"Processing {item_id}...")
        
        df = None
        zip_path = None
        source = None
        
        # Priority 1: Check for uploaded file
        if item_id in uploaded_files and uploaded_files[item_id] is not None:
            try:
                uploaded = uploaded_files[item_id]
                if isinstance(uploaded, str):
                    # File path
                    df = pd.read_csv(uploaded, low_memory=False)
                elif hasattr(uploaded, 'read'):
                    # File-like object
                    df = pd.read_csv(uploaded, low_memory=False)
                else:
                    # Assume it's already a DataFrame
                    df = uploaded
                
                source = "Uploaded File"
                logger.info(f"{item_id}: Loaded from uploaded file ({len(df)} rows)")
            except Exception as e:
                logger.warning(f"Error reading uploaded file for {item_id}: {e}")
                df = None
        
        # Priority 2: Try live SQL extraction
        if df is None:
            try:
                df, zip_path = asyncio.run(
                    pipeline.run_extraction_with_evidence(item_id)
                )
                if not df.empty:
                    source = "Live Database"
                    logger.info(f"{item_id}: Loaded from database ({len(df)} rows)")
                else:
                    df = None
            except Exception as e:
                logger.warning(f"Live extraction failed for {item_id}: {e}")
                df = None
                zip_path = None
        
        # Priority 3: Fallback to local fixture
        if df is None:
            df = pipeline._load_fixture(item_id)
            if not df.empty:
                source = "Local Fixture"
                logger.info(f"{item_id}: Loaded from fixture ({len(df)} rows)")
            else:
                source = "No Data"
                df = pd.DataFrame()
        
        # Apply country filter for display purposes
        df = pipeline.filter_by_country(df)
        
        data_store[item_id] = df
        evidence_store[item_id] = zip_path
        source_store[item_id] = source or "No Data"
    
    return data_store, evidence_store, source_store


__all__ = [
    'ExtractionPipeline',
    'run_extraction_with_evidence',
    'load_all_data',
]<|MERGE_RESOLUTION|>--- conflicted
+++ resolved
@@ -153,12 +153,6 @@
         """
         Load data from fixture file (fallback for development/testing).
         
-<<<<<<< HEAD
-        Supports company-specific subfolders with fallback to root fixtures directory:
-        1. First tries: tests/fixtures/{company}/fixture_{item_id}.csv
-        2. Then tries: tests/fixtures/fixture_{item_id}.csv (shared/reference files)
-        3. Raises FileNotFoundError if not found in either location
-=======
         QA VERIFIED: Multi-entity fixture loading implemented
         Supports multi-entity fixture structure:
         - Priority 1: tests/fixtures/{company}/fixture_{item_id}.csv (entity-specific)
@@ -166,7 +160,6 @@
         
         This allows different entities to have separate test fixtures while maintaining
         backward compatibility with root-level fixtures.
->>>>>>> 5cdc9a75
         
         Args:
             item_id: The IPE or CR identifier
@@ -174,19 +167,6 @@
         Returns:
             DataFrame from fixture file, or empty DataFrame if not found
         """
-<<<<<<< HEAD
-        # Priority 1: Try company-specific subfolder
-        if self.country_code:
-            company_fixture_path = os.path.join(
-                REPO_ROOT, "tests", "fixtures", self.country_code, f"fixture_{item_id}.csv"
-            )
-            if os.path.exists(company_fixture_path):
-                logger.info(f"Loading fixture for {item_id} from company subfolder: {company_fixture_path}")
-                return pd.read_csv(company_fixture_path, low_memory=False)
-        
-        # Priority 2: Fallback to root fixtures directory (for shared files like FX rates)
-        root_fixture_path = os.path.join(
-=======
         # Try entity-specific fixture first if company code is available
         if self.country_code:
             entity_fixture_path = os.path.join(
@@ -198,19 +178,13 @@
         
         # Fallback to root-level fixture
         fixture_path = os.path.join(
->>>>>>> 5cdc9a75
             REPO_ROOT, "tests", "fixtures", f"fixture_{item_id}.csv"
         )
         if os.path.exists(root_fixture_path):
             logger.info(f"Loading fixture for {item_id} from root fixtures: {root_fixture_path}")
             return pd.read_csv(root_fixture_path, low_memory=False)
         
-<<<<<<< HEAD
-        # Not found in either location
-        logger.warning(f"No fixture found for {item_id} in company subfolder ({self.country_code}) or root fixtures")
-=======
         logger.warning(f"No fixture found for {item_id} (checked entity-specific and root)")
->>>>>>> 5cdc9a75
         return pd.DataFrame()
     
     def filter_by_country(self, df: pd.DataFrame) -> pd.DataFrame:
