--- conflicted
+++ resolved
@@ -423,11 +423,9 @@
 
         # --- TASK 1: Timing Difference (Acceptance Criteria #3 - Glass Box) ---
         with tabs[0]:
-<<<<<<< HEAD
             # Note: fx_converter parameter is deprecated and no longer used
             # The function now compares Jdash (ordered) vs IPE_08 (delivered) amounts
             jdash_df = data.get("JDASH", pd.DataFrame())
-=======
             # Logic Explanation Block
             with st.expander("📖 Logic Explanation", expanded=False):
                 st.info(TIMING_DIFF_LOGIC)
@@ -437,7 +435,6 @@
             total_ipe08_vouchers = len(data["IPE_08"])
             non_marketing_vouchers = len(filtered_ipe08)
             
->>>>>>> 1ecb9988
             bridge_amt, proof_df = calculate_timing_difference_bridge(
                 jdash_df=jdash_df,
                 ipe_08_df=data["IPE_08"],
